--- conflicted
+++ resolved
@@ -8,13 +8,8 @@
 rust-version = "1.74"
 repository = "https://github.com/jerusdp/nextsv"
 
-<<<<<<< HEAD
-
-[dependencies]
+[workspace.dependencies]
 cargo_toml = "0.20.5"
-=======
-[workspace.dependencies]
->>>>>>> 3db4b4a7
 clap = { version = "4.5.20", features = ["derive"] }
 clap-verbosity-flag = "2.2.2"
 colored = "2.1.0"
