--- conflicted
+++ resolved
@@ -13,10 +13,7 @@
 
 [dependencies]
 clap = { version = "4.0.18", features = ["derive"] }
-<<<<<<< HEAD
 clap-verbosity-flag = "2.0.0"
-=======
->>>>>>> c1f90d26
 env_logger = "0.9.1"
 git-conventional = "0.12.0"
 git2 = "0.15.0"
